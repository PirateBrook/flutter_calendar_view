// Copyright (c) 2021 Simform Solutions. All rights reserved.
// Use of this source code is governed by a MIT-style license
// that can be found in the LICENSE file.

import 'package:flutter/material.dart';

import '../calendar_constants.dart';
import '../calendar_controller_provider.dart';
import '../calendar_event_data.dart';
import '../components/components.dart';
import '../components/event_scroll_notifier.dart';
import '../components/safe_area_wrapper.dart';
import '../constants.dart';
import '../enumerations.dart';
import '../event_arrangers/event_arrangers.dart';
import '../event_controller.dart';
import '../extensions.dart';
import '../modals.dart';
import '../painters.dart';
import '../style/header_style.dart';
import '../typedefs.dart';
import '_internal_week_view_page.dart';

/// [Widget] to display week view.
class WeekView<T extends Object?> extends StatefulWidget {
  /// Builder to build tile for events.
  final EventTileBuilder<T>? eventTileBuilder;

  /// Builder for timeline.
  final DateWidgetBuilder? timeLineBuilder;

  /// Header builder for week page header.
  final WeekPageHeaderBuilder? weekPageHeaderBuilder;

  /// Builds custom PressDetector widget
  ///
  /// If null, internal PressDetector will be used to handle onDateLongPress()
  ///
  final DetectorBuilder? weekDetectorBuilder;

  /// This function will generate dateString int the calendar header.
  /// Useful for I18n
  final StringProvider? headerStringBuilder;

  /// This function will generate the TimeString in the timeline.
  /// Useful for I18n
  final StringProvider? timeLineStringBuilder;

  /// This function will generate WeekDayString in the weekday.
  /// Useful for I18n
  final String Function(int)? weekDayStringBuilder;

  /// This function will generate WeekDayDateString in the weekday.
  /// Useful for I18n
  final String Function(int)? weekDayDateStringBuilder;

  /// Arrange events.
  final EventArranger<T>? eventArranger;

  /// Called whenever user changes week.
  final CalendarPageChangeCallBack? onPageChange;

  /// Minimum day to display in week view.
  ///
  /// In calendar first date of the week that contains this data will be
  /// minimum date.
  ///
  /// ex, If minDay is 16th March, 2022 then week containing this date will have
  /// dates from 14th to 20th (Monday to Sunday). adn 14th date will
  /// be the actual minimum date.
  final DateTime? minDay;

  /// Maximum day to display in week view.
  ///
  /// In calendar last date of the week that contains this data will be
  /// maximum date.
  ///
  /// ex, If maxDay is 16th March, 2022 then week containing this date will have
  /// dates from 14th to 20th (Monday to Sunday). adn 20th date will
  /// be the actual maximum date.
  final DateTime? maxDay;

  /// Initial week to display in week view.
  final DateTime? initialDay;

  /// Settings for hour indicator settings.
  final HourIndicatorSettings? hourIndicatorSettings;

  /// A funtion that returns a [CustomPainter].
  ///
  /// Use this if you want to paint custom hour lines.
  final CustomHourLinePainter? hourLinePainter;

  /// Settings for live time indicator settings.
  final HourIndicatorSettings? liveTimeIndicatorSettings;

  /// duration for page transition while changing the week.
  final Duration pageTransitionDuration;

  /// Transition curve for transition.
  final Curve pageTransitionCurve;

  /// Controller for Week view thia will refresh view when user adds or removes
  /// event from controller.
  final EventController<T>? controller;

  /// Defines height occupied by one minute of time span. This parameter will
  /// be used to calculate total height of Week view.
  final double heightPerMinute;

  /// Width of time line.
  final double? timeLineWidth;

  /// Flag to show live time indicator in all day or only [initialDay]
  final bool showLiveTimeLineInAllDays;

  /// Offset of time line
  final double timeLineOffset;

  /// Width of week view. If null provided device width will be considered.
  final double? width;

  /// If true this will display vertical lines between each day.
  final bool showVerticalLines;

  /// Height of week day title,
  final double weekTitleHeight;

  /// Builder to build week day.
  final DateWidgetBuilder? weekDayBuilder;

  /// Builder to build week number.
  final WeekNumberBuilder? weekNumberBuilder;

  /// Background color of week view page.
  final Color backgroundColor;

  /// Scroll offset of week view page.
  final double scrollOffset;

  /// Called when user taps on event tile.
  final CellTapCallback<T>? onEventTap;

  /// Show weekends or not
  ///
  /// Default value is true.
  ///
  /// If it is false week view will remove weekends from week
  /// even if weekends are added in [weekDays].
  ///
  /// ex, if [showWeekends] is false and [weekDays] are monday, tuesday,
  /// saturday and sunday, only monday and tuesday will be visible in week view.
  final bool showWeekends;

  /// Defines which days should be displayed in one week.
  ///
  /// By default all the days will be visible.
  /// Sequence will be monday to sunday.
  ///
  /// Duplicate values will be removed from list.
  ///
  /// ex, if there are two mondays in list it will display only one.
  final List<WeekDays> weekDays;

  /// This method will be called when user long press on calendar.
  final DatePressCallback? onDateLongPress;

  /// Called when user taps on day view page.
  ///
  /// This callback will have a date parameter which
  /// will provide the time span on which user has tapped.
  ///
  /// Ex, User Taps on Date page with date 11/01/2022 and time span is 1PM to 2PM.
  /// then DateTime object will be  DateTime(2022,01,11,1,0)
  final DateTapCallback? onDateTap;

  /// Defines the day from which the week starts.
  ///
  /// Default value is [WeekDays.monday].
  final WeekDays startDay;

  /// Defines size of the slots that provides long press callback on area
  /// where events are not there.
  final MinuteSlotSize minuteSlotSize;

  /// Style for WeekView header.
  final HeaderStyle headerStyle;

  /// Option for SafeArea.
  final SafeAreaOption safeAreaOption;

  /// Display full day event builder.
  final FullDayEventBuilder<T>? fullDayEventBuilder;

  /// Main widget for week view.
  const WeekView({
    Key? key,
    this.controller,
    this.eventTileBuilder,
    this.pageTransitionDuration = const Duration(milliseconds: 300),
    this.pageTransitionCurve = Curves.ease,
    this.heightPerMinute = 1,
    this.timeLineOffset = 0,
    this.showLiveTimeLineInAllDays = false,
    this.showVerticalLines = true,
    this.width,
    this.minDay,
    this.maxDay,
    this.initialDay,
    this.hourIndicatorSettings,
    this.hourLinePainter,
    this.timeLineBuilder,
    this.timeLineWidth,
    this.liveTimeIndicatorSettings,
    this.onPageChange,
    this.weekPageHeaderBuilder,
    this.eventArranger,
    this.weekTitleHeight = 50,
    this.weekDayBuilder,
    this.weekNumberBuilder,
    this.backgroundColor = Colors.white,
    this.scrollOffset = 0.0,
    this.onEventTap,
    this.onDateLongPress,
    this.onDateTap,
    this.weekDays = WeekDays.values,
    this.showWeekends = true,
    this.startDay = WeekDays.monday,
    this.minuteSlotSize = MinuteSlotSize.minutes60,
    this.weekDetectorBuilder,
    this.headerStringBuilder,
    this.timeLineStringBuilder,
    this.weekDayStringBuilder,
    this.weekDayDateStringBuilder,
    this.headerStyle = const HeaderStyle(),
    this.safeAreaOption = const SafeAreaOption(),
    this.fullDayEventBuilder,
  })  : assert((timeLineOffset) >= 0,
            "timeLineOffset must be greater than or equal to 0"),
        assert(width == null || width > 0,
            "Calendar width must be greater than 0."),
        assert(timeLineWidth == null || timeLineWidth > 0,
            "Time line width must be greater than 0."),
        assert(
            heightPerMinute > 0, "Height per minute must be greater than 0."),
        assert(
          weekDetectorBuilder == null || onDateLongPress == null,
          """If you use [weekPressDetectorBuilder] 
          do not provide [onDateLongPress]""",
        ),
        super(key: key);

  @override
  WeekViewState<T> createState() => WeekViewState<T>();
}

class WeekViewState<T extends Object?> extends State<WeekView<T>> {
  late double _width;
  late double _height;
  late double _timeLineWidth;
  late double _hourHeight;
  late DateTime _currentStartDate;
  late DateTime _currentEndDate;
  late DateTime _maxDate;
  late DateTime _minDate;
  late DateTime _currentWeek;
  late int _totalWeeks;
  late int _currentIndex;

  late EventArranger<T> _eventArranger;

  late HourIndicatorSettings _hourIndicatorSettings;
  late CustomHourLinePainter _hourLinePainter;

  late HourIndicatorSettings _liveTimeIndicatorSettings;

  late PageController _pageController;

  late DateWidgetBuilder _timeLineBuilder;
  late EventTileBuilder<T> _eventTileBuilder;
  late WeekPageHeaderBuilder _weekHeaderBuilder;
  late DateWidgetBuilder _weekDayBuilder;
  late WeekNumberBuilder _weekNumberBuilder;
  late FullDayEventBuilder<T> _fullDayEventBuilder;
  late DetectorBuilder _weekDetectorBuilder;

  late double _weekTitleWidth;
  late int _totalDaysInWeek;

  late VoidCallback _reloadCallback;

  EventController<T>? _controller;

  late ScrollController _scrollController;

  ScrollController get scrollController => _scrollController;

  late List<WeekDays> _weekDays;

  final _scrollConfiguration = EventScrollConfiguration();

  @override
  void initState() {
    super.initState();

    _reloadCallback = _reload;

    _setWeekDays();
    _setDateRange();

    _currentWeek = (widget.initialDay ?? DateTime.now()).withoutTime;

    _regulateCurrentDate();

    _calculateHeights();
    _scrollController =
        ScrollController(initialScrollOffset: widget.scrollOffset);
    _pageController = PageController(initialPage: _currentIndex);
    _eventArranger = widget.eventArranger ?? SideEventArranger<T>();

    _assignBuilders();
  }

  @override
  void didChangeDependencies() {
    super.didChangeDependencies();

    final newController = widget.controller ??
        CalendarControllerProvider.of<T>(context).controller;

    if (_controller != newController) {
      _controller = newController;

      _controller!
        // Removes existing callback.
        ..removeListener(_reloadCallback)

        // Reloads the view if there is any change in controller or
        // user adds new events.
        ..addListener(_reloadCallback);
    }
  }

  @override
  void didUpdateWidget(WeekView<T> oldWidget) {
    super.didUpdateWidget(oldWidget);
    // Update controller.
    final newController = widget.controller ??
        CalendarControllerProvider.of<T>(context).controller;

    if (newController != _controller) {
      _controller?.removeListener(_reloadCallback);
      _controller = newController;
      _controller?.addListener(_reloadCallback);
    }

    _setWeekDays();

    // Update date range.
    if (widget.minDay != oldWidget.minDay ||
        widget.maxDay != oldWidget.maxDay) {
      _setDateRange();
      _regulateCurrentDate();

      _pageController.jumpToPage(_currentIndex);
    }

    _eventArranger = widget.eventArranger ?? SideEventArranger<T>();

    // Update heights.
    _calculateHeights();

    // Update builders and callbacks
    _assignBuilders();
  }

  @override
  void dispose() {
    _controller?.removeListener(_reloadCallback);
    _pageController.dispose();
    super.dispose();
  }

  @override
  Widget build(BuildContext context) {
    return SafeAreaWrapper(
      option: widget.safeAreaOption,
<<<<<<< HEAD
      child: SizedBox(
        width: _width,
        child: Column(
          crossAxisAlignment: CrossAxisAlignment.start,
          mainAxisSize: MainAxisSize.min,
          children: [
            _weekHeaderBuilder(_currentStartDate, _currentEndDate),
            Expanded(
              child: DecoratedBox(
                decoration: BoxDecoration(color: widget.backgroundColor),
                child: SizedBox(
                  height: _height,
                  width: _width,
                  child: PageView.builder(
                    itemCount: _totalWeeks,
                    controller: _pageController,
                    onPageChanged: _onPageChange,
                    itemBuilder: (_, index) {
                      final dates = DateTime(_minDate.year, _minDate.month,
                              _minDate.day + (index * DateTime.daysPerWeek))
                          .datesOfWeek(start: widget.startDay);

                      return ValueListenableBuilder(
                        valueListenable: _scrollConfiguration,
                        builder: (_, __, ___) => InternalWeekViewPage<T>(
                          key: ValueKey(
                              _hourHeight.toString() + dates[0].toString()),
                          height: _height,
                          width: _width,
                          weekTitleWidth: _weekTitleWidth,
                          weekTitleHeight: widget.weekTitleHeight,
                          weekDayBuilder: _weekDayBuilder,
                          weekNumberBuilder: _weekNumberBuilder,
                          weekDetectorBuilder: _weekDetectorBuilder,
                          liveTimeIndicatorSettings: _liveTimeIndicatorSettings,
                          timeLineBuilder: _timeLineBuilder,
                          onTileTap: widget.onEventTap,
                          onDateLongPress: widget.onDateLongPress,
                          onDateTap: widget.onDateTap,
                          eventTileBuilder: _eventTileBuilder,
                          heightPerMinute: widget.heightPerMinute,
                          hourIndicatorSettings: _hourIndicatorSettings,
                          hourLinePainter: _hourLinePainter,
                          dates: dates,
                          showLiveLine: widget.showLiveTimeLineInAllDays ||
                              _showLiveTimeIndicator(dates),
                          timeLineOffset: widget.timeLineOffset,
                          timeLineWidth: _timeLineWidth,
                          verticalLineOffset: 0,
                          showVerticalLine: widget.showVerticalLines,
                          controller: controller,
                          hourHeight: _hourHeight,
                          scrollController: _scrollController,
                          eventArranger: _eventArranger,
                          weekDays: _weekDays,
                          minuteSlotSize: widget.minuteSlotSize,
                          scrollConfiguration: _scrollConfiguration,
                          fullDayEventBuilder: _fullDayEventBuilder,
                        ),
                      );
                    },
=======
      child: LayoutBuilder(builder: (context, constraint) {
        _width = widget.width ?? constraint.maxWidth;
        _updateViewDimensions();
        return SizedBox(
          width: _width,
          child: Column(
            crossAxisAlignment: CrossAxisAlignment.start,
            mainAxisSize: MainAxisSize.min,
            children: [
              _weekHeaderBuilder(_currentStartDate, _currentEndDate),
              Expanded(
                child: DecoratedBox(
                  decoration: BoxDecoration(color: widget.backgroundColor),
                  child: SizedBox(
                    height: _height,
                    width: _width,
                    child: PageView.builder(
                      itemCount: _totalWeeks,
                      controller: _pageController,
                      onPageChanged: _onPageChange,
                      itemBuilder: (_, index) {
                        final dates = DateTime(_minDate.year, _minDate.month,
                                _minDate.day + (index * DateTime.daysPerWeek))
                            .datesOfWeek(start: widget.startDay);

                        return ValueListenableBuilder(
                          valueListenable: _scrollConfiguration,
                          builder: (_, __, ___) => InternalWeekViewPage<T>(
                            key: ValueKey(
                                _hourHeight.toString() + dates[0].toString()),
                            height: _height,
                            width: _width,
                            weekTitleWidth: _weekTitleWidth,
                            weekTitleHeight: widget.weekTitleHeight,
                            weekDayBuilder: _weekDayBuilder,
                            weekNumberBuilder: _weekNumberBuilder,
                            weekDetectorBuilder: _weekDetectorBuilder,
                            liveTimeIndicatorSettings:
                                _liveTimeIndicatorSettings,
                            timeLineBuilder: _timeLineBuilder,
                            onTileTap: widget.onEventTap,
                            onDateLongPress: widget.onDateLongPress,
                            onDateTap: widget.onDateTap,
                            eventTileBuilder: _eventTileBuilder,
                            heightPerMinute: widget.heightPerMinute,
                            hourIndicatorSettings: _hourIndicatorSettings,
                            dates: dates,
                            showLiveLine: widget.showLiveTimeLineInAllDays ||
                                _showLiveTimeIndicator(dates),
                            timeLineOffset: widget.timeLineOffset,
                            timeLineWidth: _timeLineWidth,
                            verticalLineOffset: 0,
                            showVerticalLine: true,
                            controller: controller,
                            hourHeight: _hourHeight,
                            scrollController: _scrollController,
                            eventArranger: _eventArranger,
                            weekDays: _weekDays,
                            minuteSlotSize: widget.minuteSlotSize,
                            scrollConfiguration: _scrollConfiguration,
                            fullDayEventBuilder: _fullDayEventBuilder,
                          ),
                        );
                      },
                    ),
>>>>>>> c0334eb2
                  ),
                ),
              ),
            ],
          ),
        );
      }),
    );
  }

  /// Returns [EventController] associated with this Widget.
  ///
  /// This will throw [AssertionError] if controller is called before its
  /// initialization is complete.
  EventController<T> get controller {
    if (_controller == null) {
      throw "EventController is not initialized yet.";
    }

    return _controller!;
  }

  /// Reloads page.
  void _reload() {
    if (mounted) {
      setState(() {});
    }
  }

  void _setWeekDays() {
    _weekDays = widget.weekDays.toSet().toList();

    if (!widget.showWeekends) {
      _weekDays
        ..remove(WeekDays.saturday)
        ..remove(WeekDays.sunday);
    }

    assert(
        _weekDays.isNotEmpty,
        "weekDays can not be empty.\n"
        "Make sure you are providing weekdays in initialization of "
        "WeekView. or showWeekends is true if you are providing only "
        "saturday or sunday in weekDays.");
    _totalDaysInWeek = _weekDays.length;
  }

  void _updateViewDimensions() {
    _timeLineWidth = widget.timeLineWidth ?? _width * 0.13;

    _liveTimeIndicatorSettings = widget.liveTimeIndicatorSettings ??
        HourIndicatorSettings(
          color: Constants.defaultLiveTimeIndicatorColor,
          height: widget.heightPerMinute,
          offset: 5,
        );

    assert(_liveTimeIndicatorSettings.height < _hourHeight,
        "liveTimeIndicator height must be less than minuteHeight * 60");

    _hourIndicatorSettings = widget.hourIndicatorSettings ??
        HourIndicatorSettings(
          height: widget.heightPerMinute,
          color: Constants.defaultBorderColor,
          offset: 5,
        );

    assert(_hourIndicatorSettings.height < _hourHeight,
        "hourIndicator height must be less than minuteHeight * 60");

    _weekTitleWidth =
        (_width - _timeLineWidth - _hourIndicatorSettings.offset) /
            _totalDaysInWeek;
  }

  void _calculateHeights() {
    _hourHeight = widget.heightPerMinute * 60;
    _height = _hourHeight * Constants.hoursADay;
  }

  void _assignBuilders() {
    _timeLineBuilder = widget.timeLineBuilder ?? _defaultTimeLineBuilder;
    _eventTileBuilder = widget.eventTileBuilder ?? _defaultEventTileBuilder;
    _weekHeaderBuilder =
        widget.weekPageHeaderBuilder ?? _defaultWeekPageHeaderBuilder;
    _weekDayBuilder = widget.weekDayBuilder ?? _defaultWeekDayBuilder;
    _weekDetectorBuilder =
        widget.weekDetectorBuilder ?? _defaultPressDetectorBuilder;
    _weekNumberBuilder = widget.weekNumberBuilder ?? _defaultWeekNumberBuilder;
    _fullDayEventBuilder =
        widget.fullDayEventBuilder ?? _defaultFullDayEventBuilder;
    _hourLinePainter = widget.hourLinePainter ?? _defaultHourLinePainter;
  }

  Widget _defaultFullDayEventBuilder(
      List<CalendarEventData<T>> events, DateTime dateTime) {
    return FullDayEventView(
      events: events,
      boxConstraints: BoxConstraints(maxHeight: 65),
      date: dateTime,
    );
  }

  /// Sets the current date of this month.
  ///
  /// This method is used in initState and onUpdateWidget methods to
  /// regulate current date in Month view.
  ///
  /// If maximum and minimum dates are change then first call _setDateRange
  /// and then _regulateCurrentDate method.
  ///
  void _regulateCurrentDate() {
    if (_currentWeek.isBefore(_minDate)) {
      _currentWeek = _minDate;
    } else if (_currentWeek.isAfter(_maxDate)) {
      _currentWeek = _maxDate;
    }

    _currentStartDate = _currentWeek.firstDayOfWeek(start: widget.startDay);
    _currentEndDate = _currentWeek.lastDayOfWeek(start: widget.startDay);
    _currentIndex =
        _minDate.getWeekDifference(_currentEndDate, start: widget.startDay);
  }

  /// Sets the minimum and maximum dates for current view.
  void _setDateRange() {
    _minDate = (widget.minDay ?? CalendarConstants.epochDate)
        .firstDayOfWeek(start: widget.startDay)
        .withoutTime;

    _maxDate = (widget.maxDay ?? CalendarConstants.maxDate)
        .lastDayOfWeek(start: widget.startDay)
        .withoutTime;

    assert(
      _minDate.isBefore(_maxDate),
      "Minimum date must be less than maximum date.\n"
      "Provided minimum date: $_minDate, maximum date: $_maxDate",
    );

    _totalWeeks =
        _minDate.getWeekDifference(_maxDate, start: widget.startDay) + 1;
  }

  /// Default press detector builder. This builder will be used if
  /// [widget.weekDetectorBuilder] is null.
  ///
  Widget _defaultPressDetectorBuilder({
    required DateTime date,
    required double height,
    required double width,
    required double heightPerMinute,
    required MinuteSlotSize minuteSlotSize,
  }) {
    final heightPerSlot = minuteSlotSize.minutes * heightPerMinute;
    final slots = (Constants.hoursADay * 60) ~/ minuteSlotSize.minutes;

    return Container(
      height: height,
      width: width,
      child: Stack(
        children: [
          for (int i = 0; i < slots; i++)
            Positioned(
              top: heightPerSlot * i,
              left: 0,
              right: 0,
              bottom: height - (heightPerSlot * (i + 1)),
              child: GestureDetector(
                behavior: HitTestBehavior.translucent,
                onLongPress: () => widget.onDateLongPress?.call(
                  DateTime(
                    date.year,
                    date.month,
                    date.day,
                    0,
                    minuteSlotSize.minutes * i,
                  ),
                ),
                onTap: () => widget.onDateTap?.call(
                  DateTime(
                    date.year,
                    date.month,
                    date.day,
                    0,
                    minuteSlotSize.minutes * i,
                  ),
                ),
                child: SizedBox(width: width, height: heightPerSlot),
              ),
            ),
        ],
      ),
    );
  }

  /// Default builder for week line.
  Widget _defaultWeekDayBuilder(DateTime date) {
    return Center(
      child: Column(
        mainAxisSize: MainAxisSize.min,
        mainAxisAlignment: MainAxisAlignment.center,
        children: [
          Text(widget.weekDayStringBuilder?.call(date.weekday - 1) ??
              Constants.weekTitles[date.weekday - 1]),
          Text(widget.weekDayDateStringBuilder?.call(date.day) ??
              date.day.toString()),
        ],
      ),
    );
  }

  /// Default builder for week number.
  Widget _defaultWeekNumberBuilder(DateTime date) {
    final daysToAdd = DateTime.thursday - date.weekday;
    final thursday = daysToAdd > 0
        ? date.add(Duration(days: daysToAdd))
        : date.subtract(Duration(days: daysToAdd.abs()));
    final weekNumber =
        (date.difference(DateTime(thursday.year)).inDays / 7).floor() + 1;
    return Center(
      child: Text("$weekNumber"),
    );
  }

  /// Default timeline builder this builder will be used if
  /// [widget.eventTileBuilder] is null
  ///
  Widget _defaultTimeLineBuilder(DateTime date) {
    final timeLineString = widget.timeLineStringBuilder?.call(date) ??
        "${((date.hour - 1) % 12) + 1} ${date.hour ~/ 12 == 0 ? "am" : "pm"}";
    return Transform.translate(
      offset: Offset(0, -7.5),
      child: Padding(
        padding: const EdgeInsets.only(right: 7.0),
        child: Text(
          timeLineString,
          textAlign: TextAlign.right,
          style: TextStyle(
            fontSize: 15.0,
          ),
        ),
      ),
    );
  }

  /// Default timeline builder. This builder will be used if
  /// [widget.eventTileBuilder] is null
  Widget _defaultEventTileBuilder(
      DateTime date,
      List<CalendarEventData<T>> events,
      Rect boundary,
      DateTime startDuration,
      DateTime endDuration) {
    if (events.isNotEmpty)
      return RoundedEventTile(
        borderRadius: BorderRadius.circular(6.0),
        title: events[0].title,
        titleStyle: events[0].titleStyle ??
            TextStyle(
              fontSize: 12,
              color: events[0].color.accent,
            ),
        descriptionStyle: events[0].descriptionStyle,
        totalEvents: events.length,
        padding: EdgeInsets.all(7.0),
        backgroundColor: events[0].color,
      );
    else
      return Container();
  }

  /// Default view header builder. This builder will be used if
  /// [widget.dayTitleBuilder] is null.
  Widget _defaultWeekPageHeaderBuilder(DateTime startDate, DateTime endDate) {
    return WeekPageHeader(
      startDate: _currentStartDate,
      endDate: _currentEndDate,
      onNextDay: nextPage,
      onPreviousDay: previousPage,
      onTitleTapped: () async {
        final selectedDate = await showDatePicker(
          context: context,
          initialDate: startDate,
          firstDate: _minDate,
          lastDate: _maxDate,
        );

        if (selectedDate == null) return;
        jumpToWeek(selectedDate);
      },
      headerStringBuilder: widget.headerStringBuilder,
      headerStyle: widget.headerStyle,
    );
  }

  HourLinePainter _defaultHourLinePainter(
    Color lineColor,
    double lineHeight,
    double offset,
    double minuteHeight,
    bool showVerticalLine,
    double verticalLineOffset,
  ) {
    return HourLinePainter(
      lineColor: lineColor,
      lineHeight: lineHeight,
      offset: offset,
      minuteHeight: minuteHeight,
      verticalLineOffset: verticalLineOffset,
      showVerticalLine: showVerticalLine,
    );
  }

  /// Called when user change page using any gesture or inbuilt functions.
  void _onPageChange(int index) {
    if (mounted) {
      setState(() {
        _currentStartDate = DateTime(
          _currentStartDate.year,
          _currentStartDate.month,
          _currentStartDate.day + (index - _currentIndex) * 7,
        );
        _currentEndDate = _currentStartDate.add(Duration(days: 6));
        _currentIndex = index;
      });
    }
    widget.onPageChange?.call(_currentStartDate, _currentIndex);
  }

  /// Animate to next page
  ///
  /// Arguments [duration] and [curve] will override default values provided
  /// as [DayView.pageTransitionDuration] and [DayView.pageTransitionCurve]
  /// respectively.
  void nextPage({Duration? duration, Curve? curve}) {
    _pageController.nextPage(
      duration: duration ?? widget.pageTransitionDuration,
      curve: curve ?? widget.pageTransitionCurve,
    );
  }

  /// Animate to previous page
  ///
  /// Arguments [duration] and [curve] will override default values provided
  /// as [DayView.pageTransitionDuration] and [DayView.pageTransitionCurve]
  /// respectively.
  void previousPage({Duration? duration, Curve? curve}) {
    _pageController.previousPage(
      duration: duration ?? widget.pageTransitionDuration,
      curve: curve ?? widget.pageTransitionCurve,
    );
  }

  /// Jumps to page number [page]
  ///
  ///
  void jumpToPage(int page) => _pageController.jumpToPage(page);

  /// Animate to page number [page].
  ///
  /// Arguments [duration] and [curve] will override default values provided
  /// as [DayView.pageTransitionDuration] and [DayView.pageTransitionCurve]
  /// respectively.
  Future<void> animateToPage(int page,
      {Duration? duration, Curve? curve}) async {
    await _pageController.animateToPage(page,
        duration: duration ?? widget.pageTransitionDuration,
        curve: curve ?? widget.pageTransitionCurve);
  }

  /// Returns current page number.
  int get currentPage => _currentIndex;

  /// Jumps to page which gives day calendar for [week]
  void jumpToWeek(DateTime week) {
    if (week.isBefore(_minDate) || week.isAfter(_maxDate)) {
      throw "Invalid date selected.";
    }
    _pageController
        .jumpToPage(_minDate.getWeekDifference(week, start: widget.startDay));
  }

  /// Animate to page which gives day calendar for [week].
  ///
  /// Arguments [duration] and [curve] will override default values provided
  /// as [WeekView.pageTransitionDuration] and [WeekView.pageTransitionCurve]
  /// respectively.
  Future<void> animateToWeek(DateTime week,
      {Duration? duration, Curve? curve}) async {
    if (week.isBefore(_minDate) || week.isAfter(_maxDate)) {
      throw "Invalid date selected.";
    }
    await _pageController.animateToPage(
      _minDate.getWeekDifference(week, start: widget.startDay),
      duration: duration ?? widget.pageTransitionDuration,
      curve: curve ?? widget.pageTransitionCurve,
    );
  }

  /// Returns the current visible week's first date.
  DateTime get currentDate => DateTime(
      _currentStartDate.year, _currentStartDate.month, _currentStartDate.day);

  /// Jumps to page which contains given events and make event
  /// tile visible to user.
  ///
  Future<void> jumpToEvent(CalendarEventData<T> event) async {
    jumpToWeek(event.date);

    await _scrollConfiguration.setScrollEvent(
      event: event,
      duration: Duration.zero,
      curve: Curves.ease,
    );
  }

  /// Animate to page which contains given events and make event
  /// tile visible to user.
  ///
  /// Arguments [duration] and [curve] will override default values provided
  /// as [DayView.pageTransitionDuration] and [DayView.pageTransitionCurve]
  /// respectively.
  ///
  /// Actual duration will be 2 times the given duration.
  ///
  /// Ex, If provided duration is 200 milliseconds then this function will take
  /// 200 milliseconds for animate to page then 200 milliseconds for
  /// scroll to event tile.
  ///
  ///
  Future<void> animateToEvent(CalendarEventData<T> event,
      {Duration? duration, Curve? curve}) async {
    await animateToWeek(event.date, duration: duration, curve: curve);
    await _scrollConfiguration.setScrollEvent(
      event: event,
      duration: duration ?? widget.pageTransitionDuration,
      curve: curve ?? widget.pageTransitionCurve,
    );
  }

  /// Animate to specific scroll controller offset
  void animateTo(
    double offset, {
    Duration duration = const Duration(milliseconds: 200),
    Curve curve = Curves.linear,
  }) {
    _scrollController.animateTo(
      offset,
      duration: duration,
      curve: curve,
    );
  }

  /// check if any dates contains current date or not.
  /// Returns true if it does else false.
  bool _showLiveTimeIndicator(List<DateTime> dates) =>
      dates.any((date) => date.compareWithoutTime(DateTime.now()));
}<|MERGE_RESOLUTION|>--- conflicted
+++ resolved
@@ -385,69 +385,6 @@
   Widget build(BuildContext context) {
     return SafeAreaWrapper(
       option: widget.safeAreaOption,
-<<<<<<< HEAD
-      child: SizedBox(
-        width: _width,
-        child: Column(
-          crossAxisAlignment: CrossAxisAlignment.start,
-          mainAxisSize: MainAxisSize.min,
-          children: [
-            _weekHeaderBuilder(_currentStartDate, _currentEndDate),
-            Expanded(
-              child: DecoratedBox(
-                decoration: BoxDecoration(color: widget.backgroundColor),
-                child: SizedBox(
-                  height: _height,
-                  width: _width,
-                  child: PageView.builder(
-                    itemCount: _totalWeeks,
-                    controller: _pageController,
-                    onPageChanged: _onPageChange,
-                    itemBuilder: (_, index) {
-                      final dates = DateTime(_minDate.year, _minDate.month,
-                              _minDate.day + (index * DateTime.daysPerWeek))
-                          .datesOfWeek(start: widget.startDay);
-
-                      return ValueListenableBuilder(
-                        valueListenable: _scrollConfiguration,
-                        builder: (_, __, ___) => InternalWeekViewPage<T>(
-                          key: ValueKey(
-                              _hourHeight.toString() + dates[0].toString()),
-                          height: _height,
-                          width: _width,
-                          weekTitleWidth: _weekTitleWidth,
-                          weekTitleHeight: widget.weekTitleHeight,
-                          weekDayBuilder: _weekDayBuilder,
-                          weekNumberBuilder: _weekNumberBuilder,
-                          weekDetectorBuilder: _weekDetectorBuilder,
-                          liveTimeIndicatorSettings: _liveTimeIndicatorSettings,
-                          timeLineBuilder: _timeLineBuilder,
-                          onTileTap: widget.onEventTap,
-                          onDateLongPress: widget.onDateLongPress,
-                          onDateTap: widget.onDateTap,
-                          eventTileBuilder: _eventTileBuilder,
-                          heightPerMinute: widget.heightPerMinute,
-                          hourIndicatorSettings: _hourIndicatorSettings,
-                          hourLinePainter: _hourLinePainter,
-                          dates: dates,
-                          showLiveLine: widget.showLiveTimeLineInAllDays ||
-                              _showLiveTimeIndicator(dates),
-                          timeLineOffset: widget.timeLineOffset,
-                          timeLineWidth: _timeLineWidth,
-                          verticalLineOffset: 0,
-                          showVerticalLine: widget.showVerticalLines,
-                          controller: controller,
-                          hourHeight: _hourHeight,
-                          scrollController: _scrollController,
-                          eventArranger: _eventArranger,
-                          weekDays: _weekDays,
-                          minuteSlotSize: widget.minuteSlotSize,
-                          scrollConfiguration: _scrollConfiguration,
-                          fullDayEventBuilder: _fullDayEventBuilder,
-                        ),
-                      );
-                    },
-=======
       child: LayoutBuilder(builder: (context, constraint) {
         _width = widget.width ?? constraint.maxWidth;
         _updateViewDimensions();
@@ -494,13 +431,14 @@
                             eventTileBuilder: _eventTileBuilder,
                             heightPerMinute: widget.heightPerMinute,
                             hourIndicatorSettings: _hourIndicatorSettings,
-                            dates: dates,
+                            hourLinePainter: _hourLinePainter,
+                          dates: dates,
                             showLiveLine: widget.showLiveTimeLineInAllDays ||
                                 _showLiveTimeIndicator(dates),
                             timeLineOffset: widget.timeLineOffset,
                             timeLineWidth: _timeLineWidth,
                             verticalLineOffset: 0,
-                            showVerticalLine: true,
+                            showVerticalLine: widget.showVerticalLines,
                             controller: controller,
                             hourHeight: _hourHeight,
                             scrollController: _scrollController,
@@ -513,7 +451,6 @@
                         );
                       },
                     ),
->>>>>>> c0334eb2
                   ),
                 ),
               ),
